--- conflicted
+++ resolved
@@ -174,16 +174,12 @@
     }
 
     @Override
-<<<<<<< HEAD
-    public void onProduceRequest(RequestHeaderData header, ProduceRequestData request, KrpcFilterContext context) {
+    public void onProduceRequest(short apiVersion, RequestHeaderData header, ProduceRequestData request, KrpcFilterContext context) {
         if (request.transactionalId() != null) {
             // the producer is transactional.
             var tenantPrefix = getTenantPrefix(context);
             request.setTransactionalId(tenantPrefix + request.transactionalId());
         }
-=======
-    public void onProduceRequest(short apiVersion, RequestHeaderData header, ProduceRequestData request, KrpcFilterContext context) {
->>>>>>> 75cc5a28
         request.topicData().forEach(topic -> applyTenantPrefix(context, topic::name, topic::setName, false));
         context.forwardRequest(header, request);
 
@@ -342,7 +338,7 @@
     }
 
     @Override
-    public void onInitProducerIdRequest(RequestHeaderData header, InitProducerIdRequestData request, KrpcFilterContext context) {
+    public void onInitProducerIdRequest(short apiVersion, RequestHeaderData header, InitProducerIdRequestData request, KrpcFilterContext context) {
         if (request.transactionalId() != null && !request.transactionalId().isEmpty()) {
             var tenantPrefix = getTenantPrefix(context);
             request.setTransactionalId(tenantPrefix + request.transactionalId());
@@ -352,7 +348,7 @@
     }
 
     @Override
-    public void onAddPartitionsToTxnRequest(RequestHeaderData header, AddPartitionsToTxnRequestData request, KrpcFilterContext context) {
+    public void onAddPartitionsToTxnRequest(short apiVersion, RequestHeaderData header, AddPartitionsToTxnRequestData request, KrpcFilterContext context) {
         request.topics().forEach(topic -> applyTenantPrefix(context, topic::name, topic::setName, false));
         if (request.transactionalId() != null) {
             // the producer is transactional.
@@ -364,13 +360,13 @@
     }
 
     @Override
-    public void onAddPartitionsToTxnResponse(ResponseHeaderData header, AddPartitionsToTxnResponseData response, KrpcFilterContext context) {
+    public void onAddPartitionsToTxnResponse(short apiVersion, ResponseHeaderData header, AddPartitionsToTxnResponseData response, KrpcFilterContext context) {
         response.results().forEach(results -> removeTenantPrefix(context, results::name, results::setName, false));
         context.forwardResponse(header, response);
     }
 
     @Override
-    public void onAddOffsetsToTxnRequest(RequestHeaderData header, AddOffsetsToTxnRequestData request, KrpcFilterContext context) {
+    public void onAddOffsetsToTxnRequest(short apiVersion, RequestHeaderData header, AddOffsetsToTxnRequestData request, KrpcFilterContext context) {
         var tenantPrefix = getTenantPrefix(context);
         request.setTransactionalId(tenantPrefix + request.transactionalId());
         request.setGroupId(tenantPrefix + request.groupId());
@@ -378,7 +374,7 @@
     }
 
     @Override
-    public void onTxnOffsetCommitRequest(RequestHeaderData header, TxnOffsetCommitRequestData request, KrpcFilterContext context) {
+    public void onTxnOffsetCommitRequest(short apiVersion, RequestHeaderData header, TxnOffsetCommitRequestData request, KrpcFilterContext context) {
         var tenantPrefix = getTenantPrefix(context);
         request.setTransactionalId(tenantPrefix + request.transactionalId());
         request.setGroupId(tenantPrefix + request.groupId());
@@ -387,13 +383,13 @@
     }
 
     @Override
-    public void onTxnOffsetCommitResponse(ResponseHeaderData header, TxnOffsetCommitResponseData response, KrpcFilterContext context) {
+    public void onTxnOffsetCommitResponse(short apiVersion, ResponseHeaderData header, TxnOffsetCommitResponseData response, KrpcFilterContext context) {
         response.topics().forEach(results -> removeTenantPrefix(context, results::name, results::setName, false));
         context.forwardResponse(header, response);
     }
 
     @Override
-    public void onListTransactionsResponse(ResponseHeaderData header, ListTransactionsResponseData response, KrpcFilterContext context) {
+    public void onListTransactionsResponse(short apiVersion, ResponseHeaderData header, ListTransactionsResponseData response, KrpcFilterContext context) {
         var tenantPrefix = getTenantPrefix(context);
         var filteredTransactions = response.transactionStates().stream().filter(listedTxn -> listedTxn.transactionalId().startsWith(tenantPrefix)).toList();
         filteredTransactions.forEach(listedTxn -> removeTenantPrefix(context, listedTxn::transactionalId, listedTxn::setTransactionalId, false));
@@ -402,13 +398,13 @@
     }
 
     @Override
-    public void onDescribeTransactionsRequest(RequestHeaderData header, DescribeTransactionsRequestData request, KrpcFilterContext context) {
+    public void onDescribeTransactionsRequest(short apiVersion, RequestHeaderData header, DescribeTransactionsRequestData request, KrpcFilterContext context) {
         request.setTransactionalIds(request.transactionalIds().stream().map(group -> applyTenantPrefix(context, group)).toList());
         context.forwardRequest(header, request);
     }
 
     @Override
-    public void onDescribeTransactionsResponse(ResponseHeaderData header, DescribeTransactionsResponseData response, KrpcFilterContext context) {
+    public void onDescribeTransactionsResponse(short apiVersion, ResponseHeaderData header, DescribeTransactionsResponseData response, KrpcFilterContext context) {
         response.transactionStates().forEach(ts -> {
             removeTenantPrefix(context, ts::transactionalId, ts::setTransactionalId, false);
             ts.topics().forEach(t -> removeTenantPrefix(context, t::topic, t::setTopic, false));
@@ -417,7 +413,7 @@
     }
 
     @Override
-    public void onEndTxnRequest(RequestHeaderData header, EndTxnRequestData request, KrpcFilterContext context) {
+    public void onEndTxnRequest(short apiVersion, RequestHeaderData header, EndTxnRequestData request, KrpcFilterContext context) {
         var tenantPrefix = getTenantPrefix(context);
         request.setTransactionalId(tenantPrefix + request.transactionalId());
         context.forwardRequest(header, request);
